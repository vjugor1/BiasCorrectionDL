# Standard Library
from typing import Callable, Optional, Union

# Local application
from .utils import MetricsMetaInfo, register
from .functional import *

# Third party
import numpy as np
import torch
import torch.nn as nn
import torch.nn.functional as F
import torchvision
import math


class Metric:
    """Parent class for all ClimateLearn metrics."""

    def __init__(
        self, aggregate_only: bool = False, metainfo: Optional[MetricsMetaInfo] = None
    ):
        r"""
        .. highlight:: python

        :param aggregate_only: If false, returns both the aggregate and
            per-channel metrics. Otherwise, returns only the aggregate metric.
            Default is `False`.
        :type aggregate_only: bool
        :param metainfo: Optional meta-information used by some metrics.
        :type metainfo: MetricsMetaInfo|None
        """
        self.aggregate_only = aggregate_only
        self.metainfo = metainfo

    def __call__(self, pred: torch.Tensor, target: torch.Tensor) -> torch.Tensor:
        """
        :param pred: The predicted value(s).
        :type pred: torch.Tensor
        :param target: The ground truth target value(s).
        :type target: torch.Tensor

        :return: A tensor. See child classes for specifics.
        :rtype: torch.Tensor
        """
        raise NotImplementedError()


class LatitudeWeightedMetric(Metric):
    """Parent class for latitude-weighted metrics."""

    def __init__(
        self, aggregate_only: bool = False, metainfo: Optional[MetricsMetaInfo] = None
    ):
        super().__init__(aggregate_only, metainfo)
        lat_weights = np.cos(np.deg2rad(self.metainfo.lat))
        lat_weights = lat_weights / lat_weights.mean()
        lat_weights = torch.from_numpy(lat_weights).view(1, 1, -1, 1)
        self.lat_weights = lat_weights

    def cast_to_device(
        self, pred: Union[torch.FloatTensor, torch.DoubleTensor]
    ) -> None:
        r"""
        .. highlight:: python

        Casts latitude weights to the same device as `pred`.
        """
        self.lat_weights = self.lat_weights.to(device=pred.device)


class ClimatologyBasedMetric(Metric):
    """Parent class for metrics that use climatology."""

    def __init__(
        self, aggregate_only: bool = False, metainfo: Optional[MetricsMetaInfo] = None
    ):
        super().__init__(aggregate_only, metainfo)
        climatology = self.metainfo.climatology
        climatology = climatology.unsqueeze(0)
        self.climatology = climatology

    def cast_to_device(
        self, pred: Union[torch.FloatTensor, torch.DoubleTensor]
    ) -> None:
        r"""
        .. highlight:: python

        Casts climatology to the same device as `pred`.
        """
        self.climatology = self.climatology.to(device=pred.device)


class TransformedMetric:
    """Class which composes a transform and a metric."""

    def __init__(self, transform: Callable, metric: Metric):
        self.transform = transform
        self.metric = metric
        self.name = metric.name

    def __call__(
        self,
        pred: Union[torch.FloatTensor, torch.DoubleTensor],
        target: Union[torch.FloatTensor, torch.DoubleTensor],
    ) -> None:
        pred = self.transform(pred)
        target = self.transform(target)
        return self.metric(pred, target)


@register("mse")
class MSE(Metric):
    """Computes standard mean-squared error."""

    def __call__(
        self,
        pred: Union[torch.FloatTensor, torch.DoubleTensor],
        target: Union[torch.FloatTensor, torch.DoubleTensor],
    ) -> Union[torch.FloatTensor, torch.DoubleTensor]:
        r"""
        .. highlight:: python

        :param pred: The predicted values of shape [B,C,H,W].
        :type pred: torch.FloatTensor|torch.DoubleTensor
        :param target: The ground truth target values of shape [B,C,H,W].
        :type target: torch.FloatTensor|torch.DoubleTensor

        :return: A singleton tensor if `self.aggregate_only` is `True`. Else, a
            tensor of shape [C+1], where the last element is the aggregate
            MSE, and the preceding elements are the channel-wise MSEs.
        :rtype: torch.FloatTensor|torch.DoubleTensor
        """
        return mse(pred, target, self.aggregate_only)


@register("lat_mse")
class LatWeightedMSE(LatitudeWeightedMetric):
    """Computes latitude-weighted mean-squared error."""

    def __call__(
        self,
        pred: Union[torch.FloatTensor, torch.DoubleTensor],
        target: Union[torch.FloatTensor, torch.DoubleTensor],
    ) -> Union[torch.FloatTensor, torch.DoubleTensor]:
        r"""
        .. highlight:: python

        :param pred: The predicted values of shape [B,C,H,W].
        :type pred: torch.FloatTensor|torch.DoubleTensor
        :param target: The ground truth target values of shape [B,C,H,W].
        :type target: torch.FloatTensor|torch.DoubleTensor

        :return: A singleton tensor if `self.aggregate_only` is `True`. Else, a
            tensor of shape [C+1], where the last element is the aggregate
            MSE, and the preceding elements are the channel-wise MSEs.
        :rtype: torch.FloatTensor|torch.DoubleTensor
        """
        super().cast_to_device(pred)
        return mse(pred, target, self.aggregate_only, self.lat_weights)


@register("rmse")
class RMSE(Metric):
    """Computes standard root mean-squared error."""

    def __call__(
        self,
        pred: Union[torch.FloatTensor, torch.DoubleTensor],
        target: Union[torch.FloatTensor, torch.DoubleTensor],
        mask=None,
    ) -> Union[torch.FloatTensor, torch.DoubleTensor]:
        r"""
        .. highlight:: python

        :param pred: The predicted values of shape [B,C,H,W].
        :type pred: torch.FloatTensor|torch.DoubleTensor
        :param target: The ground truth target values of shape [B,C,H,W].
        :type target: torch.FloatTensor|torch.DoubleTensor

        :return: A singleton tensor if `self.aggregate_only` is `True`. Else, a
            tensor of shape [C+1], where the last element is the aggregate
            RMSE, and the preceding elements are the channel-wise RMSEs.
        :rtype: torch.FloatTensor|torch.DoubleTensor
        """
        if mask is not None:
            return rmse(pred, target, self.aggregate_only, mask)
        return rmse(pred, target, self.aggregate_only)


@register("lat_rmse")
class LatWeightedRMSE(LatitudeWeightedMetric):
    """Computes latitude-weighted root mean-squared error."""

    def __call__(
        self,
        pred: Union[torch.FloatTensor, torch.DoubleTensor],
        target: Union[torch.FloatTensor, torch.DoubleTensor],
        mask=None,
    ) -> Union[torch.FloatTensor, torch.DoubleTensor]:
        r"""
        .. highlight:: python

        :param pred: The predicted values of shape [B,C,H,W].
        :type pred: torch.FloatTensor|torch.DoubleTensor
        :param target: The ground truth target values of shape [B,C,H,W].
        :type target: torch.FloatTensor|torch.DoubleTensor

        :return: A singleton tensor if `self.aggregate_only` is `True`. Else, a
            tensor of shape [C+1], where the last element is the aggregate
            RMSE, and the preceding elements are the channel-wise RMSEs.
        :rtype: torch.FloatTensor|torch.DoubleTensor
        """
        super().cast_to_device(pred)
        if mask is not None:
            return rmse(pred, target, self.aggregate_only, self.lat_weights, mask)
        return rmse(pred, target, self.aggregate_only, self.lat_weights)


@register("acc")
class ACC(ClimatologyBasedMetric):
    """
    Computes standard anomaly correlation coefficient.
    """

    def __init__(self, *args, **kwargs):
        super().__init__(self, *args, **kwargs)

    def __call__(
        self,
        pred: Union[torch.FloatTensor, torch.DoubleTensor],
        target: Union[torch.FloatTensor, torch.DoubleTensor],
        mask=None,
    ) -> Union[torch.FloatTensor, torch.DoubleTensor]:
        r"""
        .. highlight:: python

        :param pred: The predicted values of shape [B,C,H,W]. These should be
            denormalized.
        :type pred: torch.FloatTensor|torch.DoubleTensor
        :param target: The ground truth target values of shape [B,C,H,W]. These
            should be denormalized.
        :type target: torch.FloatTensor|torch.DoubleTensor

        :return: A singleton tensor if `self.aggregate_only` is `True`. Else, a
            tensor of shape [C+1], where the last element is the aggregate
            ACC, and the preceding elements are the channel-wise ACCs.
        :rtype: torch.FloatTensor|torch.DoubleTensor
        """
        super().cast_to_device(pred)
        if mask is not None:
            return acc(pred, target, self.climatology, self.aggregate_only, mask)
        return acc(pred, target, self.climatology, self.aggregate_only)


@register("lat_acc")
class LatWeightedACC(LatitudeWeightedMetric, ClimatologyBasedMetric):
    """
    Computes latitude-weighted anomaly correlation coefficient.
    """

    def __init__(self, *args, **kwargs):
        LatitudeWeightedMetric.__init__(self, *args, **kwargs)
        ClimatologyBasedMetric.__init__(self, *args, **kwargs)

    def __call__(
        self,
        pred: Union[torch.FloatTensor, torch.DoubleTensor],
        target: Union[torch.FloatTensor, torch.DoubleTensor],
        mask=None,
    ) -> Union[torch.FloatTensor, torch.DoubleTensor]:
        r"""
        .. highlight:: python

        :param pred: The predicted values of shape [B,C,H,W]. These should be
            denormalized.
        :type pred: torch.FloatTensor|torch.DoubleTensor
        :param target: The ground truth target values of shape [B,C,H,W]. These
            should be denormalized.
        :type target: torch.FloatTensor|torch.DoubleTensor

        :return: A singleton tensor if `self.aggregate_only` is `True`. Else, a
            tensor of shape [C+1], where the last element is the aggregate
            ACC, and the preceding elements are the channel-wise ACCs.
        :rtype: torch.FloatTensor|torch.DoubleTensor
        """
        LatitudeWeightedMetric.cast_to_device(self, pred)
        ClimatologyBasedMetric.cast_to_device(self, pred)
        if mask is not None:
            return acc(
                pred,
                target,
                self.climatology,
                self.aggregate_only,
                self.lat_weights,
                mask,
            )
        return acc(
            pred, target, self.climatology, self.aggregate_only, self.lat_weights
        )


@register("pearson")
class Pearson(Metric):
    """
    Computes the Pearson correlation coefficient, based on
    https://discuss.pytorch.org/t/use-pearson-correlation-coefficient-as-cost-function/8739/10
    """

    def __init__(self, *args, **kwargs):
        super().__init__(args, kwargs)

    def __call__(
        self,
        pred: Union[torch.FloatTensor, torch.DoubleTensor],
        target: Union[torch.FloatTensor, torch.DoubleTensor],
    ) -> Union[torch.FloatTensor, torch.DoubleTensor]:
        r"""
        .. highlight:: python

        :param pred: The predicted values of shape [B,C,H,W]. These should be
            denormalized.
        :type pred: torch.FloatTensor|torch.DoubleTensor
        :param target: The ground truth target values of shape [B,C,H,W]. These
            should be denormalized.
        :type target: torch.FloatTensor|torch.DoubleTensor

        :return: A singleton tensor if `self.aggregate_only` is `True`. Else, a
            tensor of shape [C+1], where the last element is the aggregate
            Pearson correlation coefficient, and the preceding elements are the
            channel-wise Pearson correlation coefficients.
        :rtype: torch.FloatTensor|torch.DoubleTensor
        """
        return pearson(pred, target, self.aggregate_only)


@register("mean_bias")
class MeanBias(Metric):
    """Computes the standard mean bias."""

    def __call__(
        self,
        pred: Union[torch.FloatTensor, torch.DoubleTensor],
        target: Union[torch.FloatTensor, torch.DoubleTensor],
    ) -> Union[torch.FloatTensor, torch.DoubleTensor]:
        r"""
        .. highlight:: python

        :param pred: The predicted values of shape [B,C,H,W]. These should be
            denormalized.
        :type pred: torch.FloatTensor|torch.DoubleTensor
        :param target: The ground truth target values of shape [B,C,H,W]. These
            should be denormalized.
        :type target: torch.FloatTensor|torch.DoubleTensor

        :return: A singleton tensor if `self.aggregate_only` is `True`. Else, a
            tensor of shape [C+1], where the last element is the aggregate mean
            bias, and the preceding elements are the channel-wise mean bias.
        :rtype: torch.FloatTensor|torch.DoubleTensor
        """
        return mean_bias(pred, target, self.aggregate_only)
<<<<<<< HEAD


@register("PSNR")
class PSNR(Metric):
    """Computes the peak signal-to-noise ratio"""

=======
@register("perceptual")
class VGGLoss(Metric):
    """
    Computes perceptual loss with VGG16. MSE is chosen for feature and gram components - as in literature
    https://github.com/sunshineatnoon/Paper-Collection/blob/master/Perceptual%20Losses%20Neural%20Style.md
    """
    def __init__(self, aggregate_only: bool = False, metainfo: Optional[MetricsMetaInfo] = None, device: torch.cuda.device = 1, feature_coeff: torch.half = 1, gram_coeff: torch.half = 1, relu_n: int = 2, content: str = 'mse'):
        super().__init__(aggregate_only, metainfo)
        if content == 'mse':
            self.content = F.mse_loss
        elif content == 'mae':
            self.content = F.l1_loss
        else:
            raise NotImplementedError("mse or mae supported")
        self.feature_coeff = feature_coeff
        self.gram_coeff = gram_coeff
        self.relu_n = relu_n
        vgg_features = torchvision.models.vgg16(pretrained=True).features
        modules = [m for m in vgg_features]
        relu_count = 0
        last_layer_index = -1

        # Iterate through the modules to count ReLU layers and find the last layer
        for i, module in enumerate(modules):
            if isinstance(module, torch.nn.ReLU):
                relu_count += 1
                if relu_count == self.relu_n:
                    last_layer_index = i
                    break
        
        # If the specified ReLU layer does not exist, raise an error
        if last_layer_index == -1:
            raise ValueError(f"ReLU layer {relu_n} does not exist in VGG16.")
        self.vgg = nn.Sequential(*modules[:last_layer_index+1]).to(device)

        self.vgg.requires_grad = False
    def vgg_over_triplicated_channels(self, x, reducer = sum):
        n_channels = x.shape[1]
        return reducer([self.vgg(x[:, c, :, :].unsqueeze(1).repeat(1, 3, 1, 1).float()) for c in range(n_channels)])
    def gram(self, x):
        b, c, h, w = x.size()
        g = torch.bmm(x.view(b, c, h*w) / math.sqrt(h*w), x.view(b, c, h*w).transpose(1,2) / math.sqrt(h*w))
        return g#.div(h*w)
>>>>>>> bf81e596
    def __call__(
        self,
        pred: Union[torch.FloatTensor, torch.DoubleTensor],
        target: Union[torch.FloatTensor, torch.DoubleTensor],
    ) -> Union[torch.FloatTensor, torch.DoubleTensor]:
<<<<<<< HEAD
        r"""
        .. highlight:: python

        :param pred: The predicted values of shape [B,C,H,W]. These should be
            denormalized.
        :type pred: torch.FloatTensor|torch.DoubleTensor
        :param target: The ground truth target values of shape [B,C,H,W]. These
            should be denormalized.
        :type target: torch.FloatTensor|torch.DoubleTensor

        :return: A singleton tensor if `self.aggregate_only` is `True`. Else, a
            tensor of shape [C+1], where the last element is the aggregate mean
            bias, and the preceding elements are the channel-wise mean bias.
        :rtype: torch.FloatTensor|torch.DoubleTensor
        """
        return pnsr(pred, target, self.aggregate_only)
    
    
    

@register("SSIM")
class SSIM(Metric):
    """Computes Structural Similarity Index Measure"""
=======
        vgg_sr = self.vgg_over_triplicated_channels(pred.float())

        with torch.no_grad():
            vgg_hr = self.vgg_over_triplicated_channels(target.float().detach())#self.vgg(target.float().detach())

        loss = F.mse_loss(vgg_sr, vgg_hr)
        gram_loss = F.mse_loss(self.gram(vgg_sr), self.gram(vgg_hr))
        
        return self.content(pred, target) + self.feature_coeff * loss  + self.gram_coeff * gram_loss

@register("edge")
class edge_loss(Metric):
    def __init__(self, aggregate_only: bool = False, metainfo: Optional[MetricsMetaInfo] = None, device: torch.cuda.device = 1, dtype: torch.dtype = torch.half, n_chan: int = 4):
        super().__init__(aggregate_only, metainfo)
        x_filter = np.array([[1, 0, -1], [2, 0, -2], [1, 0, -1]])
        y_filter = np.array([[1, 2, 1], [0, 0, 0], [-1, -2, -1]])
        # convx = nn.Conv2d(1, 1, kernel_size=3, stride=1, padding=1, bias=False)
        # convy = nn.Conv2d(1, 1, kernel_size=3 , stride=1, padding=1, bias=False)
        self.weights_x = torch.tensor(x_filter, requires_grad=False, device=device, dtype=dtype).unsqueeze(0).unsqueeze(0).repeat(1, n_chan, 1, 1)
        self.weights_y = torch.tensor(y_filter, requires_grad=False, device=device, dtype=dtype).unsqueeze(0).unsqueeze(0).repeat(1, n_chan, 1, 1)
    def __call__(self, out, target):
        

        # convx.weight = nn.Parameter(weights_x)
        # convy.weight = nn.Parameter(weights_y)

        g1_x = F.conv2d(out, self.weights_x, padding=1, stride=1)
        g2_x = F.conv2d(target, self.weights_x, padding=1, stride=1)
        g1_y = F.conv2d(out, self.weights_y, padding=1, stride=1)
        g2_y = F.conv2d(target, self.weights_y, padding=1, stride=1)

        g_1 = torch.sqrt(torch.pow(g1_x, 2) + torch.pow(g1_y, 2))
        g_2 = torch.sqrt(torch.pow(g2_x, 2) + torch.pow(g2_y, 2))

        return mse(out, target, self.aggregate_only) + 0.01 * torch.mean((g_1 - g_2).pow(2))

@register("mse_img_freq")
class OriFreqMSE(Metric):
    """Computes MSE loss within original and frequency domain. For frequency it is both amplitude and phase"""
    # def __init__(self, aggregate_only: bool = False, metainfo: Optional[MetricsMetaInfo] = None):
    #     super().__init__(aggregate_only, metainfo)
    def get_amp_phase(self, img):
        fft_im = torch.fft.rfft2(img, norm='ortho')
        # fft_im: size should be bxcxhxwx2
        fft_amp = torch.abs(fft_im) # this is the amplitude
        # eps = 1e-7
        # nudge = (torch.real(fft_im[:,:,:,:]) <= eps) * eps
        # fft_pha = torch.atan2( torch.imag(fft_im[:,:,:,:]), torch.real(fft_im[:,:,:,:]) + nudge) # this is the phase
        return fft_amp#, fft_pha
    def __call__(
        self,
        pred: Union[torch.FloatTensor, torch.DoubleTensor],
        target: Union[torch.FloatTensor, torch.DoubleTensor],
    ) -> Union[torch.FloatTensor, torch.DoubleTensor]:
        # amp_pred, phase_pred = self.get_amp_phase(pred)
        amp_pred = self.get_amp_phase(pred)
        # amp_target, phase_target = self.get_amp_phase(target)
        amp_target = self.get_amp_phase(target)
        if amp_pred.isnan().any() or amp_target.isnan().any():
            raise ValueError
        return F.mse_loss(amp_pred, amp_target) + F.mse_loss(pred, target)# + F.mse_loss(phase_pred, phase_target)

@register("mae")
class MAE(Metric):
    """Computes MAE loss."""
>>>>>>> bf81e596

    def __call__(
        self,
        pred: Union[torch.FloatTensor, torch.DoubleTensor],
        target: Union[torch.FloatTensor, torch.DoubleTensor],
    ) -> Union[torch.FloatTensor, torch.DoubleTensor]:
        r"""
        .. highlight:: python

<<<<<<< HEAD
        :param pred: The predicted values of shape [B,C,H,W]. These should be
            denormalized.
        :type pred: torch.FloatTensor|torch.DoubleTensor
        :param target: The ground truth target values of shape [B,C,H,W]. These
            should be denormalized.
        :type target: torch.FloatTensor|torch.DoubleTensor

        :return: A singleton tensor if `self.aggregate_only` is `True`. Else, a
            tensor of shape [C+1], where the last element is the aggregate mean
            bias, and the preceding elements are the channel-wise mean bias.
        :rtype: torch.FloatTensor|torch.DoubleTensor
        """
        return ssim(pred, target, self.aggregate_only)
    
    
@register("KGE")
class KGE(Metric):
    """Computes Kling-Gupta Efficiency """
=======
        :param pred: The predicted values of shape [B,C,H,W].
        :type pred: torch.FloatTensor|torch.DoubleTensor
        :param target: The ground truth target values of shape [B,C,H,W].
        :type target: torch.FloatTensor|torch.DoubleTensor

        :return: A singleton tensor if `self.aggregate_only` is `True`. Else, a
            tensor of shape [C+1], where the last element is the aggregate
            MSE, and the preceding elements are the channel-wise L1 losses.
        :rtype: torch.FloatTensor|torch.DoubleTensor
        """
        return mae(pred, target, self.aggregate_only)
    

@register("bce")
class BCE(Metric):
    """Computes binary cross entropy loss."""
>>>>>>> bf81e596

    def __call__(
        self,
        pred: Union[torch.FloatTensor, torch.DoubleTensor],
        target: Union[torch.FloatTensor, torch.DoubleTensor],
    ) -> Union[torch.FloatTensor, torch.DoubleTensor]:
        r"""
        .. highlight:: python

<<<<<<< HEAD
        :param pred: The predicted values of shape [B,C,H,W]. These should be
            denormalized.
        :type pred: torch.FloatTensor|torch.DoubleTensor
        :param target: The ground truth target values of shape [B,C,H,W]. These
            should be denormalized.
        :type target: torch.FloatTensor|torch.DoubleTensor

        :return: A singleton tensor if `self.aggregate_only` is `True`. Else, a
            tensor of shape [C+1], where the last element is the aggregate mean
            bias, and the preceding elements are the channel-wise mean bias.
        :rtype: torch.FloatTensor|torch.DoubleTensor
        """
        return kge(pred, target, self.aggregate_only)
=======
        :param pred: The predicted values of shape [B,C,H,W].
        :type pred: torch.FloatTensor|torch.DoubleTensor
        :param target: The ground truth target values of shape [B,C,H,W].
        :type target: torch.FloatTensor|torch.DoubleTensor

        :return: A singleton tensor if `self.aggregate_only` is `True`. Else, a
            tensor of shape [C+1], where the last element is the aggregate
            BCE, and the preceding elements are the channel-wise BCEs.
        :rtype: torch.FloatTensor|torch.DoubleTensor
        """
        return bce(pred, target, self.aggregate_only)
>>>>>>> bf81e596
<|MERGE_RESOLUTION|>--- conflicted
+++ resolved
@@ -359,15 +359,89 @@
         :rtype: torch.FloatTensor|torch.DoubleTensor
         """
         return mean_bias(pred, target, self.aggregate_only)
-<<<<<<< HEAD
 
 
 @register("PSNR")
 class PSNR(Metric):
     """Computes the peak signal-to-noise ratio"""
 
-=======
-@register("perceptual")
+    def __call__(
+        self,
+        pred: Union[torch.FloatTensor, torch.DoubleTensor],
+        target: Union[torch.FloatTensor, torch.DoubleTensor],
+    ) -> Union[torch.FloatTensor, torch.DoubleTensor]:
+        r"""
+        .. highlight:: python
+
+        :param pred: The predicted values of shape [B,C,H,W]. These should be
+            denormalized.
+        :type pred: torch.FloatTensor|torch.DoubleTensor
+        :param target: The ground truth target values of shape [B,C,H,W]. These
+            should be denormalized.
+        :type target: torch.FloatTensor|torch.DoubleTensor
+
+        :return: A singleton tensor if `self.aggregate_only` is `True`. Else, a
+            tensor of shape [C+1], where the last element is the aggregate mean
+            bias, and the preceding elements are the channel-wise mean bias.
+        :rtype: torch.FloatTensor|torch.DoubleTensor
+        """
+        return pnsr(pred, target, self.aggregate_only)
+    
+    
+    
+
+@register("SSIM")
+class SSIM(Metric):
+    """Computes Structural Similarity Index Measure"""
+
+    def __call__(
+        self,
+        pred: Union[torch.FloatTensor, torch.DoubleTensor],
+        target: Union[torch.FloatTensor, torch.DoubleTensor],
+    ) -> Union[torch.FloatTensor, torch.DoubleTensor]:
+        r"""
+        .. highlight:: python
+
+        :param pred: The predicted values of shape [B,C,H,W]. These should be
+            denormalized.
+        :type pred: torch.FloatTensor|torch.DoubleTensor
+        :param target: The ground truth target values of shape [B,C,H,W]. These
+            should be denormalized.
+        :type target: torch.FloatTensor|torch.DoubleTensor
+
+        :return: A singleton tensor if `self.aggregate_only` is `True`. Else, a
+            tensor of shape [C+1], where the last element is the aggregate mean
+            bias, and the preceding elements are the channel-wise mean bias.
+        :rtype: torch.FloatTensor|torch.DoubleTensor
+        """
+        return ssim(pred, target, self.aggregate_only)
+    
+    
+@register("KGE")
+class KGE(Metric):
+    """Computes Kling-Gupta Efficiency """
+
+    def __call__(
+        self,
+        pred: Union[torch.FloatTensor, torch.DoubleTensor],
+        target: Union[torch.FloatTensor, torch.DoubleTensor],
+    ) -> Union[torch.FloatTensor, torch.DoubleTensor]:
+        r"""
+        .. highlight:: python
+
+        :param pred: The predicted values of shape [B,C,H,W]. These should be
+            denormalized.
+        :type pred: torch.FloatTensor|torch.DoubleTensor
+        :param target: The ground truth target values of shape [B,C,H,W]. These
+            should be denormalized.
+        :type target: torch.FloatTensor|torch.DoubleTensor
+
+        :return: A singleton tensor if `self.aggregate_only` is `True`. Else, a
+            tensor of shape [C+1], where the last element is the aggregate mean
+            bias, and the preceding elements are the channel-wise mean bias.
+        :rtype: torch.FloatTensor|torch.DoubleTensor
+        """
+        return kge(pred, target, self.aggregate_only)@register("perceptual")
 class VGGLoss(Metric):
     """
     Computes perceptual loss with VGG16. MSE is chosen for feature and gram components - as in literature
@@ -410,37 +484,11 @@
         b, c, h, w = x.size()
         g = torch.bmm(x.view(b, c, h*w) / math.sqrt(h*w), x.view(b, c, h*w).transpose(1,2) / math.sqrt(h*w))
         return g#.div(h*w)
->>>>>>> bf81e596
-    def __call__(
-        self,
-        pred: Union[torch.FloatTensor, torch.DoubleTensor],
-        target: Union[torch.FloatTensor, torch.DoubleTensor],
-    ) -> Union[torch.FloatTensor, torch.DoubleTensor]:
-<<<<<<< HEAD
-        r"""
-        .. highlight:: python
-
-        :param pred: The predicted values of shape [B,C,H,W]. These should be
-            denormalized.
-        :type pred: torch.FloatTensor|torch.DoubleTensor
-        :param target: The ground truth target values of shape [B,C,H,W]. These
-            should be denormalized.
-        :type target: torch.FloatTensor|torch.DoubleTensor
-
-        :return: A singleton tensor if `self.aggregate_only` is `True`. Else, a
-            tensor of shape [C+1], where the last element is the aggregate mean
-            bias, and the preceding elements are the channel-wise mean bias.
-        :rtype: torch.FloatTensor|torch.DoubleTensor
-        """
-        return pnsr(pred, target, self.aggregate_only)
-    
-    
-    
-
-@register("SSIM")
-class SSIM(Metric):
-    """Computes Structural Similarity Index Measure"""
-=======
+    def __call__(
+        self,
+        pred: Union[torch.FloatTensor, torch.DoubleTensor],
+        target: Union[torch.FloatTensor, torch.DoubleTensor],
+    ) -> Union[torch.FloatTensor, torch.DoubleTensor]:
         vgg_sr = self.vgg_over_triplicated_channels(pred.float())
 
         with torch.no_grad():
@@ -506,36 +554,15 @@
 @register("mae")
 class MAE(Metric):
     """Computes MAE loss."""
->>>>>>> bf81e596
-
-    def __call__(
-        self,
-        pred: Union[torch.FloatTensor, torch.DoubleTensor],
-        target: Union[torch.FloatTensor, torch.DoubleTensor],
-    ) -> Union[torch.FloatTensor, torch.DoubleTensor]:
-        r"""
-        .. highlight:: python
-
-<<<<<<< HEAD
-        :param pred: The predicted values of shape [B,C,H,W]. These should be
-            denormalized.
-        :type pred: torch.FloatTensor|torch.DoubleTensor
-        :param target: The ground truth target values of shape [B,C,H,W]. These
-            should be denormalized.
-        :type target: torch.FloatTensor|torch.DoubleTensor
-
-        :return: A singleton tensor if `self.aggregate_only` is `True`. Else, a
-            tensor of shape [C+1], where the last element is the aggregate mean
-            bias, and the preceding elements are the channel-wise mean bias.
-        :rtype: torch.FloatTensor|torch.DoubleTensor
-        """
-        return ssim(pred, target, self.aggregate_only)
-    
-    
-@register("KGE")
-class KGE(Metric):
-    """Computes Kling-Gupta Efficiency """
-=======
+
+    def __call__(
+        self,
+        pred: Union[torch.FloatTensor, torch.DoubleTensor],
+        target: Union[torch.FloatTensor, torch.DoubleTensor],
+    ) -> Union[torch.FloatTensor, torch.DoubleTensor]:
+        r"""
+        .. highlight:: python
+
         :param pred: The predicted values of shape [B,C,H,W].
         :type pred: torch.FloatTensor|torch.DoubleTensor
         :param target: The ground truth target values of shape [B,C,H,W].
@@ -552,31 +579,15 @@
 @register("bce")
 class BCE(Metric):
     """Computes binary cross entropy loss."""
->>>>>>> bf81e596
-
-    def __call__(
-        self,
-        pred: Union[torch.FloatTensor, torch.DoubleTensor],
-        target: Union[torch.FloatTensor, torch.DoubleTensor],
-    ) -> Union[torch.FloatTensor, torch.DoubleTensor]:
-        r"""
-        .. highlight:: python
-
-<<<<<<< HEAD
-        :param pred: The predicted values of shape [B,C,H,W]. These should be
-            denormalized.
-        :type pred: torch.FloatTensor|torch.DoubleTensor
-        :param target: The ground truth target values of shape [B,C,H,W]. These
-            should be denormalized.
-        :type target: torch.FloatTensor|torch.DoubleTensor
-
-        :return: A singleton tensor if `self.aggregate_only` is `True`. Else, a
-            tensor of shape [C+1], where the last element is the aggregate mean
-            bias, and the preceding elements are the channel-wise mean bias.
-        :rtype: torch.FloatTensor|torch.DoubleTensor
-        """
-        return kge(pred, target, self.aggregate_only)
-=======
+
+    def __call__(
+        self,
+        pred: Union[torch.FloatTensor, torch.DoubleTensor],
+        target: Union[torch.FloatTensor, torch.DoubleTensor],
+    ) -> Union[torch.FloatTensor, torch.DoubleTensor]:
+        r"""
+        .. highlight:: python
+
         :param pred: The predicted values of shape [B,C,H,W].
         :type pred: torch.FloatTensor|torch.DoubleTensor
         :param target: The ground truth target values of shape [B,C,H,W].
@@ -587,5 +598,4 @@
             BCE, and the preceding elements are the channel-wise BCEs.
         :rtype: torch.FloatTensor|torch.DoubleTensor
         """
-        return bce(pred, target, self.aggregate_only)
->>>>>>> bf81e596
+        return bce(pred, target, self.aggregate_only)