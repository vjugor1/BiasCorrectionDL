--- conflicted
+++ resolved
@@ -6,11 +6,7 @@
 # Local application
 from .gis import prepare_ynet_climatology, prepare_deepsd_elevation
 from ..data import IterDataModule
-<<<<<<< HEAD
-from ..models import DeepSDLitModule, YnetLitModule, LitModule, MODEL_REGISTRY
-=======
-from ..models import LitModule, DiffusionLitModule, MODEL_REGISTRY
->>>>>>> 569b5ac4
+from ..models import LitModule, DiffusionLitModule, DeepSDLitModule, YnetLitModule, MODEL_REGISTRY
 from ..models.hub import (
     Climatology,
     Interpolation,
@@ -20,13 +16,11 @@
     Unet,
     UnetUpsampling,
     VisionTransformer,
-<<<<<<< HEAD
     VisionTransformerSAM,
+    GaussianDiffusion,
     YNet30,
     DeepSD,
-=======
-    GaussianDiffusion
->>>>>>> 569b5ac4
+    
 )
 from ..models.lr_scheduler import LinearWarmupCosineAnnealingLR
 from ..transforms import TRANSFORMS_REGISTRY
@@ -213,15 +207,8 @@
             " or None"
         )
     # Instantiate Lightning Module
-<<<<<<< HEAD
-    if architecture == "ynet":
-        normalized_clim = prepare_ynet_climatology(data_module, path_to_elevation, out_vars)
-        
-        model_module = YnetLitModule(
-=======
     if architecture == 'diffusion':
         model_module = DiffusionLitModule(
->>>>>>> 569b5ac4
             model,
             optimizer,
             lr_scheduler,
@@ -231,7 +218,20 @@
             train_transform,
             val_transforms,
             test_transforms,
-<<<<<<< HEAD
+        )
+    elif architecture == "ynet":
+        normalized_clim = prepare_ynet_climatology(data_module, path_to_elevation, out_vars)
+        
+        model_module = YnetLitModule(
+            model,
+            optimizer,
+            lr_scheduler,
+            train_loss,
+            val_losses,
+            test_losses,
+            train_transform,
+            val_transforms,
+            test_transforms,
             normalized_clim,
         )
     elif architecture == "deepsd":
@@ -248,8 +248,6 @@
             val_transforms,
             test_transforms,
             elevation_list,
-=======
->>>>>>> 569b5ac4
         )
     else:
         model_module = LitModule(
@@ -263,10 +261,6 @@
             val_transforms,
             test_transforms,
         )
-<<<<<<< HEAD
-
-=======
->>>>>>> 569b5ac4
     return model_module
 
 
@@ -397,7 +391,16 @@
                     num_heads=4,
                     mlp_ratio=4,
                 )
-<<<<<<< HEAD
+            elif architecture == "diffusion":
+                backbone = GaussianDiffusion(
+                    in_channels,
+                    out_channels,
+                    out_height,
+                    out_width,
+                    history=1,
+                    timesteps=100,
+                    # loss_type='l1',
+                    beta_schedule='cosine')
             elif architecture == "samvit":
                 backbone = VisionTransformerSAM(
                     (64, 128),
@@ -421,18 +424,6 @@
                 backbone = DeepSD(
                     in_channels,
                     out_channels,
-=======
-            elif architecture == "diffusion":
-                backbone = GaussianDiffusion(
-                    in_channels,
-                    out_channels,
-                    out_height,
-                    out_width,
-                    history=1,
-                    timesteps=100,
-                    # loss_type='l1',
-                    beta_schedule='cosine'
->>>>>>> 569b5ac4
                 )
             else:
                 raise_not_impl()
