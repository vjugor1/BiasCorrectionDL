# Standard library
from typing import Callable, List, Optional, Tuple, Union

# Local application
from ..data.processing.era5_constants import CONSTANTS

# Third party
import torch
import torch.nn.functional as F
from torch.optim.lr_scheduler import _LRScheduler as LRScheduler
import pytorch_lightning as pl


class LitModule(pl.LightningModule):
    def __init__(
        self,
        net: torch.nn.Module,
        optimizer: torch.optim.Optimizer,
        lr_scheduler: LRScheduler,
        train_loss: Callable,
        val_loss: List[Callable],
        test_loss: List[Callable],
        train_target_transform: Optional[Callable] = None,
        val_target_transforms: Optional[List[Union[Callable, None]]] = None,
        test_target_transforms: Optional[List[Union[Callable, None]]] = None,
    ):
        super().__init__()
        self.net = net
        self.optimizer = optimizer
        self.lr_scheduler = lr_scheduler
        self.train_loss = train_loss
        self.val_loss = val_loss
        self.test_loss = test_loss
        self.train_target_transform = train_target_transform
        if val_target_transforms is not None:
            if len(val_loss) != len(val_target_transforms):
                raise RuntimeError(
                    "If 'val_target_transforms' is not None, its length must"
                    " match that of 'val_loss'. 'None' can be passed for"
                    " losses which do not require transformation."
                )
        self.val_target_transforms = val_target_transforms
        if test_target_transforms is not None:
            if len(test_loss) != len(test_target_transforms):
                raise RuntimeError(
                    "If 'test_target_transforms' is not None, its length must"
                    " match that of 'test_loss'. 'None' can be passed for "
                    " losses which do not rqeuire transformation."
                )
        self.test_target_transforms = test_target_transforms
        self.mode = "direct"

    def set_mode(self, mode):
        self.mode = mode

    def set_n_iters(self, iters):
        self.n_iters = iters

    def replace_constant(self, y, yhat, out_variables):
        for i in range(yhat.shape[1]):
            # if constant replace with ground-truth value
            if out_variables[i] in CONSTANTS:
                yhat[:, i] = y[:, i]
        return yhat

    def forward(self, x: torch.Tensor) -> torch.Tensor:
        return self.net(x)

    def training_step(
        self,
        batch: Tuple[torch.Tensor, torch.Tensor, List[str], List[str]],
        batch_idx: int,
    ) -> torch.Tensor:
        x, y, in_variables, out_variables = batch
        yhat = self(x).to(device=y.device)
        yhat = self.replace_constant(y, yhat, out_variables)
        if self.train_target_transform:
            yhat = self.train_target_transform(yhat)
            y = self.train_target_transform(y)
        losses = self.train_loss(yhat, y)
        loss_name = getattr(self.train_loss, "name", "loss")
        loss_dict = {}
        if losses.dim() == 0:  # aggregate loss only
            loss = losses
            loss_dict[f"train/{loss_name}:aggregate"] = loss
        else:  # per channel + aggregate
            for var_name, loss in zip(out_variables, losses):
                loss_dict[f"train/{loss_name}:{var_name}"] = loss
            loss = losses[-1]
            loss_dict[f"train/{loss_name}:aggregate"] = loss
        self.log_dict(
            loss_dict,
            prog_bar=True,
            on_step=True,
            on_epoch=False,
            sync_dist=True,
            batch_size=len(batch[0]),
        )
        return loss

    def validation_step(
        self,
        batch: Tuple[torch.Tensor, torch.Tensor, List[str], List[str]],
        batch_idx: int,
    ):
        self.evaluate(batch, "val")

    def test_step(
        self,
        batch: Tuple[torch.Tensor, torch.Tensor, List[str], List[str]],
        batch_idx: int,
    ):
        if self.mode == "direct":
            self.evaluate(batch, "test")
        if self.mode == "iter":
            self.evaluate_iter(batch, self.n_iters, "test")

    def evaluate(
        self, batch: Tuple[torch.Tensor, torch.Tensor, List[str], List[str]], stage: str
    ):
        x, y, in_variables, out_variables = batch
        yhat = self(x).to(device=y.device)
        yhat = self.replace_constant(y, yhat, out_variables)
        if stage == "val":
            loss_fns = self.val_loss
            transforms = self.val_target_transforms
        elif stage == "test":
            loss_fns = self.test_loss
            transforms = self.test_target_transforms
        else:
            raise RuntimeError("Invalid evaluation stage")
        loss_dict = {}
        for i, loss_fn in enumerate(loss_fns):
            # Apply the corresponding transformation if available
            if transforms is not None and transforms[i] is not None:
                yhat_transformed = transforms[i](yhat)
                y_transformed = transforms[i](y)
            else:
                yhat_transformed = yhat
                y_transformed = y
            
            # Calculate the losses
            losses = loss_fn(yhat_transformed, y_transformed)
            loss_name = getattr(loss_fn, "name", f"loss_{i}")

            # Check if the losses are aggregated or per channel
            if losses.dim() == 0:  # Aggregate loss
                loss_dict[f"{stage}/{loss_name}:aggregate"] = losses
            else:  # Per channel + aggregate loss
                for var_name, loss in zip(out_variables, losses):
                    loss_dict[f"{stage}/{loss_name}:{var_name}"] = loss
                # Add the aggregate loss
                loss_dict[f"{stage}/{loss_name}:aggregate"] = losses[-1]
        self.log_dict(
        loss_dict,
        prog_bar=True,
        on_step=False,
        on_epoch=True,
        sync_dist=True,
        batch_size=len(batch[0]),
        )
        return loss_dict

    def evaluate_iter(
        self,
        batch: Tuple[torch.Tensor, torch.Tensor, List[str], List[str]],
        n_iters: int,
        stage: str,
    ):
        x, y, in_variables, out_variables = batch

        x_iter = x
        for _ in range(n_iters):
            yhat_iter = self(x_iter).to(device=x_iter.device)
            yhat_iter = self.replace_constant(y, yhat_iter, out_variables)
            x_iter = x_iter[:, 1:]
            x_iter = torch.cat((x_iter, yhat_iter.unsqueeze(1)), dim=1)
        yhat = yhat_iter

        if stage == "val":
            loss_fns = self.val_loss
            transforms = self.val_target_transforms
        elif stage == "test":
            loss_fns = self.test_loss
            transforms = self.test_target_transforms
        else:
            raise RuntimeError("Invalid evaluation stage")
        loss_dict = {}
        for i, lf in enumerate(loss_fns):
            if transforms is not None and transforms[i] is not None:
                yhat_t = transforms[i](yhat)
                y_t = transforms[i](y)
            else:
                yhat_t = yhat
                y_t = y
            losses = lf(yhat_t, y_t)
            loss_name = getattr(lf, "name", f"loss_{i}")
            if losses.dim() == 0:  # aggregate loss
                loss_dict[f"{stage}/{loss_name}:aggregate"] = losses
            else:  # per channel + aggregate
                for var_name, loss in zip(out_variables, losses):
                    name = f"{stage}/{loss_name}:{var_name}"
                    loss_dict[name] = loss
                loss_dict[f"{stage}/{loss_name}:aggregate"] = losses[-1]
        self.log_dict(
            loss_dict,
            prog_bar=True,
            on_step=False,
            on_epoch=True,
            sync_dist=True,
            batch_size=len(batch[0]),
        )
        return loss_dict

    def configure_optimizers(self):
        if self.lr_scheduler is None:
            return self.optimizer
        if isinstance(self.lr_scheduler, torch.optim.lr_scheduler.ReduceLROnPlateau):
            scheduler = {
                "scheduler": self.lr_scheduler,
                "monitor": self.trainer.favorite_metric,
                "interval": "epoch",
                "frequency": 1,
                "strict": True,
            }
        else:
            scheduler = self.lr_scheduler
        return {"optimizer": self.optimizer, "lr_scheduler": scheduler}

class DiffusionLitModule(LitModule):
    def __init__(
        self,
        net: torch.nn.Module,
        optimizer: torch.optim.Optimizer,
        lr_scheduler: LRScheduler,
        train_loss: Callable,
        val_loss: List[Callable],
        test_loss: List[Callable],
        train_target_transform: Optional[Callable] = None,
        val_target_transforms: Optional[List[Union[Callable, None]]] = None,
        test_target_transforms: Optional[List[Union[Callable, None]]] = None,
    ):
        super().__init__(net, optimizer, lr_scheduler,
                         train_loss, val_loss, test_loss,
                         train_target_transform, val_target_transforms,
                         test_target_transforms)
        #upscaler in net
    def forward(self, x: torch.Tensor) -> torch.Tensor:
        x_lr = x
        x_lr_up = self.net.upscaler(x_lr[...,:self.net.rrdb.conv_last.out_channels,:, :]) #self.rrdb.conv_last.out_channels == len(out_variables)
        img_out, *_ = self.net.sample(x_lr, x_lr_up) 
        return img_out

    def training_step(
        self,
        batch: Tuple[torch.Tensor, torch.Tensor, List[str], List[str]],
    ) -> torch.Tensor:
        x, y, in_variables, out_variables = batch
        
        img_hr = y
        img_lr = x
        img_lr_up = self.net.upscaler(img_lr[...,:len(out_variables),:,:]) #extracting hr channels

        x = img_hr
        b, *_, device = *x.shape, x.device
        t = torch.randint(0, self.net.num_timesteps, (b,), device=device).long() 
        if self.net.use_rrdb:
            if self.net.fix_rrdb:
                self.net.rrdb.eval()
                with torch.no_grad():
                    rrdb_out, cond = self.net.rrdb(img_lr, True)
            else:
                rrdb_out, cond = self.net.rrdb(img_lr, True)
        else:
            rrdb_out = img_lr_up
            cond = img_lr
        x = self.net.img2res(x, img_lr_up)

        x_start = x
        noise = torch.randn_like(x_start)
        x_tp1_gt = self.net.q_sample(x_start=x_start, t=t, noise=noise)
        noise_pred = self.net.denoise_fn(x_tp1_gt, t, cond, img_lr_up)

        
        loss = self.train_loss(noise_pred, noise)
        # if self.net.loss_type == 'l1':
        #     loss = (noise - noise_pred).abs().mean()
        # elif self.net.loss_type == 'l2':
        #     loss = F.mse_loss(noise, noise_pred)
        # elif self.net.loss_type == 'ssim':
        #     loss = (noise - noise_pred).abs().mean()
        #     loss = loss + (1 - self.ssim_loss(noise, noise_pred))
        # else:
        #     raise NotImplementedError()
        loss_dict = {'train/q': loss}
        if not self.net.fix_rrdb:
            if self.net.aux_l1_loss:
                loss_dict['train/aux_l1'] = F.l1_loss(rrdb_out, img_hr)
                loss += loss_dict['train/aux_l1']
            if self.net.aux_ssim_loss:
                loss_dict['train/aux_ssim'] = 1 - self.net.ssim_loss(rrdb_out, img_hr)
                loss += loss_dict['train/aux_ssim']
            # if hparams['aux_percep_loss']:
            #     loss_dict['aux_percep'] = self.percep_loss_fn[0](img_hr, rrdb_out)
        
        self.log_dict(
            loss_dict,
            prog_bar=True,
            on_step=True,
            on_epoch=False,
            batch_size=x.shape[0],
        )
        return loss

class YnetLitModule(LitModule):
    def __init__(
        self,
        net: torch.nn.Module,
        optimizer: torch.optim.Optimizer,
        lr_scheduler: LRScheduler,
        train_loss: Callable,
        val_loss: List[Callable],
        test_loss: List[Callable],
        train_target_transform: Optional[Callable] = None,
        val_target_transforms: Optional[List[Union[Callable, None]]] = None,
        test_target_transforms: Optional[List[Union[Callable, None]]] = None,
        x_aux: Optional[List[Union[torch.Tensor, None]]] = None,
    ):
        super().__init__(net, optimizer, lr_scheduler,
                         train_loss, val_loss, test_loss,
                         train_target_transform, val_target_transforms,
                         test_target_transforms)
        self.x_aux = x_aux

    def forward(self, x: torch.Tensor) -> torch.Tensor:
        if self.x_aux is not None:
            x_aux_expanded = self.x_aux.to(x.dtype).to(x.device)
            x_aux_expanded = x_aux_expanded.unsqueeze(0).expand(x.size(0), *self.x_aux.size())
            return self.net(x, x_aux_expanded)
        return self.net(x)

class DeepSDLitModule(LitModule):
    def __init__(
        self,
        net: torch.nn.Module,
        optimizer: torch.optim.Optimizer,
        lr_scheduler: LRScheduler,
        train_loss: Callable,
        val_loss: List[Callable],
        test_loss: List[Callable],
        train_target_transform: Optional[Callable] = None,
        val_target_transforms: Optional[List[Union[Callable, None]]] = None,
        test_target_transforms: Optional[List[Union[Callable, None]]] = None,
        elevation: Optional[List[Union[torch.Tensor, None]]] = None,
    ):
        super().__init__(net, optimizer, lr_scheduler,
                         train_loss, val_loss, test_loss,
                         train_target_transform, val_target_transforms,
                         test_target_transforms)
        self.elevation = elevation

    def forward(self, x: torch.Tensor) -> torch.Tensor:
        if self.elevation is not None:
            # Ensure all elevation tensors are on the same device as x
            elevation_on_device = [e.to(x.device) for e in self.elevation]
<<<<<<< HEAD
            return self.net(x, elevation_on_device)
        return self.net(x)


class GANLitModule(LitModule):
    def __init__(
        self,
        net: torch.nn.Module,
        optimizer: tuple[torch.optim.Optimizer, torch.optim.Optimizer],
        lr_scheduler: tuple[LRScheduler, LRScheduler],
        train_loss: Callable,
        val_loss: List[Callable] = None,
        test_loss: List[Callable] = None,
        train_target_transform: Optional[Callable] = None,
        val_target_transforms: Optional[List[Union[Callable, None]]] = None,
        test_target_transforms: Optional[List[Union[Callable, None]]] = None,
        elevation: Optional[List[Union[torch.Tensor, None]]] = None,

    ):
        super().__init__(net, optimizer, lr_scheduler,
                         train_loss, val_loss, test_loss,
                         train_target_transform,
                         val_target_transforms,
                         test_target_transforms)
        
        self.elevation = elevation
        # Use this to perform the optimization in the training step
        self.automatic_optimization = False
        
        
    def forward(self, x: torch.Tensor) -> torch.Tensor:
        if self.elevation is not None:
            return self.net.generator(x, elevation=self.elevation.to(x.device))
        return self.net.generator(x) 

    def training_step(
        self,
        batch: Tuple[torch.Tensor, torch.Tensor, List[str], List[str]],
    ) -> torch.Tensor:
        x, y, _, _ = batch
        optimizerG, optimizerD = self.optimizers()
        lossG, lossD = self.train_loss
        
        # Fake:0, valid:1
        valid = torch.ones(x.size(0), 1).type_as(x)
        fake = torch.zeros(x.size(0), 1).type_as(x)

        # train generator
        self.toggle_optimizer(optimizerG)
        generated = self(x)
        advs_loss = lossD(self.net.discriminator(generated), valid)
        cont_loss = lossG(generated, y) # content loss
        g_loss = self.net.wmse * cont_loss + advs_loss # but usually take 1e-3 coeff for advs_loss
        
        self.manual_backward(g_loss)
        optimizerG.step()
        optimizerG.zero_grad()
        self.untoggle_optimizer(optimizerG)

        # train discriminator
        self.toggle_optimizer(optimizerD)
        real_loss = lossD(self.net.discriminator(y), valid)
        fake_loss = lossD(self.net.discriminator(self(x).detach()), fake)
        d_loss = (real_loss + fake_loss) / 2 
        
        self.manual_backward(d_loss)
        optimizerD.step()
        optimizerD.zero_grad()
        self.untoggle_optimizer(optimizerD)

        losses= {'advLoss': advs_loss, 'contLoss': cont_loss,
                 'lossG': g_loss, 'lossD': d_loss}
        self.log_dict(
                losses,
                prog_bar=True,
                on_step=True,
                on_epoch=False,
                batch_size=x.shape[0],
                )
    
    def on_train_epoch_end(self):
        sch = self.lr_schedulers()
        if sch is not None:
            if not isinstance(sch, list):
                sch = [sch]
            for i, scheduler in enumerate(sch):
                if i == 0:
                    # Generator
                    metric = "lossG"
                else:
                    # Discriminator
                    metric = "lossD"
                if isinstance(scheduler, torch.optim.lr_scheduler.ReduceLROnPlateau):
                    scheduler.step(self.trainer.callback_metrics[metric])
                else:
                    scheduler.step()

    def configure_optimizers(self):
        optimizerG, optimizerD = self.optimizer
        if self.lr_scheduler is None:
            return [optimizerG, optimizerD], []
        else:
            schedulerG, schedulerD = self.lr_scheduler
        return [optimizerG, optimizerD], [schedulerG, schedulerD]
=======
            elevation_expanded = [e.unsqueeze(0).expand(x.size(0), *e.size()) for e in elevation_on_device]
            return self.net(x, elevation_expanded)
        return self.net(x)
>>>>>>> 612139b2
<|MERGE_RESOLUTION|>--- conflicted
+++ resolved
@@ -363,8 +363,8 @@
         if self.elevation is not None:
             # Ensure all elevation tensors are on the same device as x
             elevation_on_device = [e.to(x.device) for e in self.elevation]
-<<<<<<< HEAD
-            return self.net(x, elevation_on_device)
+            elevation_expanded = [e.unsqueeze(0).expand(x.size(0), *e.size()) for e in elevation_on_device]
+            return self.net(x, elevation_expanded)
         return self.net(x)
 
 
@@ -467,9 +467,4 @@
             return [optimizerG, optimizerD], []
         else:
             schedulerG, schedulerD = self.lr_scheduler
-        return [optimizerG, optimizerD], [schedulerG, schedulerD]
-=======
-            elevation_expanded = [e.unsqueeze(0).expand(x.size(0), *e.size()) for e in elevation_on_device]
-            return self.net(x, elevation_expanded)
-        return self.net(x)
->>>>>>> 612139b2
+        return [optimizerG, optimizerD], [schedulerG, schedulerD]