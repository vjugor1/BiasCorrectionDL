--- conflicted
+++ resolved
@@ -227,12 +227,7 @@
             scheduler = self.lr_scheduler
         return {"optimizer": self.optimizer, "lr_scheduler": scheduler}
 
-<<<<<<< HEAD
-
-class YnetLitModule(LitModule):
-=======
 class DiffusionLitModule(LitModule):
->>>>>>> 569b5ac4
     def __init__(
         self,
         net: torch.nn.Module,
@@ -244,52 +239,11 @@
         train_target_transform: Optional[Callable] = None,
         val_target_transforms: Optional[List[Union[Callable, None]]] = None,
         test_target_transforms: Optional[List[Union[Callable, None]]] = None,
-<<<<<<< HEAD
-        x_aux: Optional[List[Union[torch.Tensor, None]]] = None,
-=======
->>>>>>> 569b5ac4
     ):
         super().__init__(net, optimizer, lr_scheduler,
                          train_loss, val_loss, test_loss,
                          train_target_transform, val_target_transforms,
                          test_target_transforms)
-<<<<<<< HEAD
-        self.x_aux = x_aux
-
-    def forward(self, x: torch.Tensor) -> torch.Tensor:
-        if self.x_aux is not None:
-            x_aux_expanded = self.x_aux.to(x.dtype).to(x.device)
-            x_aux_expanded = x_aux_expanded.unsqueeze(0).expand(x.size(0), *self.x_aux.size())
-            return self.net(x, x_aux_expanded)
-        return self.net(x)
-
-class DeepSDLitModule(LitModule):
-    def __init__(
-        self,
-        net: torch.nn.Module,
-        optimizer: torch.optim.Optimizer,
-        lr_scheduler: LRScheduler,
-        train_loss: Callable,
-        val_loss: List[Callable],
-        test_loss: List[Callable],
-        train_target_transform: Optional[Callable] = None,
-        val_target_transforms: Optional[List[Union[Callable, None]]] = None,
-        test_target_transforms: Optional[List[Union[Callable, None]]] = None,
-        elevation: Optional[List[Union[torch.Tensor, None]]] = None,
-    ):
-        super().__init__(net, optimizer, lr_scheduler,
-                         train_loss, val_loss, test_loss,
-                         train_target_transform, val_target_transforms,
-                         test_target_transforms)
-        self.elevation = elevation
-
-    def forward(self, x: torch.Tensor) -> torch.Tensor:
-        if self.elevation is not None:
-            # Ensure all elevation tensors are on the same device as x
-            elevation_on_device = [e.to(x.device) for e in self.elevation]
-            return self.net(x, elevation_on_device)
-        return self.net(x)
-=======
         #upscaler in net
     def forward(self, x: torch.Tensor) -> torch.Tensor:
         x_lr = x
@@ -357,4 +311,57 @@
             batch_size=x.shape[0],
         )
         return loss
->>>>>>> 569b5ac4
+
+class YnetLitModule(LitModule):
+    def __init__(
+        self,
+        net: torch.nn.Module,
+        optimizer: torch.optim.Optimizer,
+        lr_scheduler: LRScheduler,
+        train_loss: Callable,
+        val_loss: List[Callable],
+        test_loss: List[Callable],
+        train_target_transform: Optional[Callable] = None,
+        val_target_transforms: Optional[List[Union[Callable, None]]] = None,
+        test_target_transforms: Optional[List[Union[Callable, None]]] = None,
+        x_aux: Optional[List[Union[torch.Tensor, None]]] = None,
+    ):
+        super().__init__(net, optimizer, lr_scheduler,
+                         train_loss, val_loss, test_loss,
+                         train_target_transform, val_target_transforms,
+                         test_target_transforms)
+        self.x_aux = x_aux
+
+    def forward(self, x: torch.Tensor) -> torch.Tensor:
+        if self.x_aux is not None:
+            x_aux_expanded = self.x_aux.to(x.dtype).to(x.device)
+            x_aux_expanded = x_aux_expanded.unsqueeze(0).expand(x.size(0), *self.x_aux.size())
+            return self.net(x, x_aux_expanded)
+        return self.net(x)
+
+class DeepSDLitModule(LitModule):
+    def __init__(
+        self,
+        net: torch.nn.Module,
+        optimizer: torch.optim.Optimizer,
+        lr_scheduler: LRScheduler,
+        train_loss: Callable,
+        val_loss: List[Callable],
+        test_loss: List[Callable],
+        train_target_transform: Optional[Callable] = None,
+        val_target_transforms: Optional[List[Union[Callable, None]]] = None,
+        test_target_transforms: Optional[List[Union[Callable, None]]] = None,
+        elevation: Optional[List[Union[torch.Tensor, None]]] = None,
+    ):
+        super().__init__(net, optimizer, lr_scheduler,
+                         train_loss, val_loss, test_loss,
+                         train_target_transform, val_target_transforms,
+                         test_target_transforms)
+        self.elevation = elevation
+
+    def forward(self, x: torch.Tensor) -> torch.Tensor:
+        if self.elevation is not None:
+            # Ensure all elevation tensors are on the same device as x
+            elevation_on_device = [e.to(x.device) for e in self.elevation]
+            return self.net(x, elevation_on_device)
+        return self.net(x)