--- conflicted
+++ resolved
@@ -27,11 +27,7 @@
   learning_rate: 1e-5
   warmup_epochs: 5
   # GPU devices to use (e.g., [0] for single GPU, [0, 1] for multiple GPUs)
-<<<<<<< HEAD
   gpus: [0,1,2,3]
-=======
-  gpus: [3]
->>>>>>> 40bfa9b6
   checkpoint: null
   # Early stopping configuration
   early_stopping: "val/mse:aggregate"
